<<<<<<< HEAD
ARG ROS_DISTRO=iron
ARG USERNAME=blue
ARG USER_GID=1000
ARG USER_UID=1000
=======
ARG ROS_DISTRO=rolling
FROM ros:$ROS_DISTRO-ros-base AS ci
>>>>>>> ab705d20

FROM ros:$ROS_DISTRO-ros-base AS ci
ARG USERNAME
ARG USER_UID
ARG USER_GID
ENV DEBIAN_FRONTEND=noninteractive

WORKDIR /root/ws_blue
COPY . src/blue
RUN echo 'ompl' > ompl.txt

# Install apt packages needed for CI
RUN apt-get -q update \
    && apt-get -q -y upgrade \
    && apt-get -q install --no-install-recommends -y \
    git \
    sudo \
    clang \
    clang-format-14 \
    clang-tidy \
    clang-tools \
    python3-pip \
    python3-dev \
    python3-venv \
    lsb-release \
    wget \
    gnupg \
    software-properties-common \
    && apt-get autoremove -y \
    && apt-get clean -y \
    && rm -rf /var/lib/apt/lists/*

# Install all ROS dependencies for _just_ blue
# (we have not imported other repos from .repos files)
RUN apt-get -q update \
    && apt-get -q -y upgrade \
    && rosdep update \
    && rosdep install -y --from-paths src --ignore-src --rosdistro ${ROS_DISTRO} --as-root=apt:false \
    && rm -rf src \
    && apt-get autoremove -y \
    && apt-get clean -y \
    && rm -rf /var/lib/apt/lists/*

# This stage includes
#   - Switching to the non-root user
#   - Copying 'blue' source from this repo into the non-root user's workspace
#   - Installing blue deps using pip, apt and rosdep
#   - Installs the remaining blue dependencies from blue_robot.repos
#   - Installs deps from rosdep for all src dependencies
#   - colcon build
#
FROM ci AS robot

<<<<<<< HEAD
# Configure a new non-root user
ARG USERNAME=blue
=======
#
# Ubuntu 24.04 "Noble", which is used as the base image for
# jazzy and rolling images, now includes a user "ubuntu" at UID 1000
ARG USERNAME=ubuntu
>>>>>>> ab705d20
ARG USER_UID=1000
ARG USER_GID=1000

RUN echo $USERNAME ALL=\(root\) NOPASSWD:ALL > /etc/sudoers.d/$USERNAME \
    && chmod 0440 /etc/sudoers.d/$USERNAME \
    && usermod -a -G dialout $USERNAME \
    && echo "source /usr/share/bash-completion/completions/git" >> /home/$USERNAME/.bashrc

ENV DEBIAN_FRONTEND=noninteractive

# Switch to the non-root user for the rest of the installation
USER $USERNAME
ENV USER=$USERNAME

# Python in Ubuntu is now marked as a "Externally managed environment",
# Per best practice, create a venv for local python packages
#
# These two ENVs effectively "activate" the venv for subsequent calls to
# python/pip in the Dockerfile
WORKDIR /home/$USERNAME
ENV VIRTUAL_ENV=/home/$USERNAME/.venv/blue
RUN python3 -m venv --system-site-packages --symlinks $VIRTUAL_ENV
ENV PATH="$VIRTUAL_ENV/bin:$PATH"

# Install MAVROS dependencies
WORKDIR /home/$USERNAME
RUN wget https://raw.githubusercontent.com/mavlink/mavros/ros2/mavros/scripts/install_geographiclib_datasets.sh \
    && chmod +x install_geographiclib_datasets.sh \
    && sudo ./install_geographiclib_datasets.sh

ENV USER_WORKSPACE=/home/$USERNAME/ws_blue
WORKDIR $USER_WORKSPACE
COPY --chown=$USER_UID:$USER_GID . src/blue

# Install the Python requirements that aren't available as rosdeps
RUN python3 -m pip install -r $(pwd)/src/blue/requirements-build.txt

RUN sudo apt-get -q update && sudo apt-get install nano

# Install gstreamer
RUN sudo apt-get -q update \
    && sudo apt-get -q -y upgrade \
    && sudo apt-get -q install --no-install-recommends -y \
    python3-gi \
    gstreamer1.0-tools \
    gir1.2-gstreamer-1.0 \
    gir1.2-gst-plugins-base-1.0 \
    gstreamer1.0-plugins-good \
    gstreamer1.0-plugins-ugly \
    gstreamer1.0-plugins-bad \
    gstreamer1.0-libav \
    libgstreamer1.0-dev \
    gstreamer1.0-gl \
    libgstreamer-plugins-base1.0-dev \
    && sudo apt-get autoremove -y \
    && sudo apt-get clean -y \
    && sudo rm -rf /var/lib/apt/lists/*

<<<<<<< HEAD
WORKDIR $USER_WORKSPACE
RUN sudo apt-get -q update \
    && sudo apt-get -q -y upgrade \
    && sudo chown -R ${USER_UID}:${USER_GID} src \
=======
# Manually install MAVROS from source in the ws_blue/ workspace
WORKDIR $USER_WORKSPACE/src/
ARG MAVROS_RELEASE=ros2
ARG MAVLINK_RELEASE=release/rolling/mavlink
RUN git clone --depth 1 -b ${MAVROS_RELEASE} https://github.com/mavlink/mavros.git
RUN git clone --depth 1 --recursive -b ${MAVLINK_RELEASE} https://github.com/ros2-gbp/mavlink-gbp-release.git mavlink

WORKDIR $USER_WORKSPACE
RUN sudo apt-get -q update \
    && sudo apt-get -q -y upgrade \
>>>>>>> ab705d20
    && vcs import src < src/blue/blue.repos \
    && rosdep update \
    && rosdep install -y --from-paths src --ignore-src --rosdistro ${ROS_DISTRO} \
    && sudo apt-get autoremove -y \
    && sudo apt-get clean -y \
    && sudo rm -rf /var/lib/apt/lists/*

# Actually build workspace
RUN . "/opt/ros/${ROS_DISTRO}/setup.sh" \
<<<<<<< HEAD
    && sudo chown -R ${USER_UID}:${USER_GID} $USER_WORKSPACE \
=======
>>>>>>> ab705d20
    && colcon build

RUN echo "source ${USER_WORKSPACE}/install/setup.bash" >> /home/$USERNAME/.bashrc \
    && echo "source /opt/ros/${ROS_DISTRO}/setup.bash" >> /home/$USERNAME/.bashrc \
    && echo "source $VIRTUAL_ENV/bin/activate" >> /home/$USERNAME/.bashrc \
    && echo "\n# Ensure colcon is run in the venv\nalias colcon='python3 -m colcon'" >> /home/$USERNAME/.bashrc

FROM robot AS desktop
<<<<<<< HEAD
ARG USERNAME
ARG USER_UID
ARG USER_GID
=======

>>>>>>> ab705d20
ENV DEBIAN_FRONTEND=noninteractive
ENV GZ_VERSION=harmonic

# Install Gazebo Harmonic: https://gazebosim.org/docs/harmonic/install_ubuntu
# Per DL3004, use "USER root" rather than "sudo"
#    https://github.com/hadolint/hadolint/wiki/DL3004
USER root
# Install custom rosdep list
<<<<<<< HEAD
# ADD --chown=root:root --chmod=0644 https://raw.githubusercontent.com/osrf/osrf-rosdep/master/gz/00-gazebo.list /etc/ros/rosdep/sources.list.d/00-gazebo.list
ADD https://raw.githubusercontent.com/osrf/osrf-rosdep/master/gz/00-gazebo.list /etc/ros/rosdep/sources.list.d/00-gazebo.list

RUN sudo chown root:root /etc/ros/rosdep/sources.list.d/00-gazebo.list \
    && sudo chmod 0644 /etc/ros/rosdep/sources.list.d/00-gazebo.list

=======
ADD --chown=root:root --chmod=0644 https://raw.githubusercontent.com/osrf/osrf-rosdep/master/gz/00-gazebo.list /etc/ros/rosdep/sources.list.d/00-gazebo.list
>>>>>>> ab705d20
RUN wget https://packages.osrfoundation.org/gazebo.gpg -O /usr/share/keyrings/pkgs-osrf-archive-keyring.gpg \
    && echo "deb [arch=$(dpkg --print-architecture) signed-by=/usr/share/keyrings/pkgs-osrf-archive-keyring.gpg] http://packages.osrfoundation.org/gazebo/ubuntu-stable $(lsb_release -cs) main" |  tee /etc/apt/sources.list.d/gazebo-stable.list > /dev/null \
    && apt-get -q update \
    && apt-get -y --quiet --no-install-recommends install \
<<<<<<< HEAD
    gz-${GZ_VERSION} \
    ros-${ROS_DISTRO}-ros-gz${GZ_VERSION} \
=======
    cppzmq-dev \
    gz-${GZ_VERSION} \
>>>>>>> ab705d20
    python3-pexpect \
    python3-wxgtk4.0 \
    python3-future \
    rapidjson-dev \
    xterm \
    rapidjson-dev \
    libopencv-dev \
    && apt-get autoremove -y \
    && apt-get clean -y \
    && rm -rf /var/lib/apt/lists/*
USER $USERNAME
<<<<<<< HEAD
RUN echo $USERNAME
=======

>>>>>>> ab705d20
# Clone ArduSub
# ArduSub is installed for simulation purposes ONLY
# When deployed onto hardware, the native installation of ArduSub
# (on the FCU) will be used.
WORKDIR /home/$USERNAME
# Really should do version pinning but Sub-4.5 is waaaay behind master
# (e.g. it doesn't know about "noble" yet)
ARG ARDUPILOT_RELEASE=master
RUN git clone -b ${ARDUPILOT_RELEASE} https://github.com/ArduPilot/ardupilot.git --recurse-submodules

# Install ArduSub dependencies
WORKDIR /home/$USERNAME/ardupilot
ENV SKIP_AP_EXT_ENV=1 SKIP_AP_GRAPHIC_ENV=1 SKIP_AP_COV_ENV=1 SKIP_AP_GIT_CHECK=1
# Do not install the STM development tools
ENV DO_AP_STM_ENV=0
# Do not activate the Ardupilot venv by default
ENV DO_PYTHON_VENV_ENV=0
RUN echo "\n# Below from ardupilot script \"install-prereqs-ubuntu.sh\"\n" >> /home/$USERNAME/.bashrc && \
    Tools/environment_install/install-prereqs-ubuntu.sh -y

# Build ArduSub
WORKDIR /home/$USERNAME/ardupilot
RUN modules/waf/waf-light configure --board sitl \
    && modules/waf/waf-light build --target bin/ardusub

# Clone ardupilot_gazebo code
WORKDIR /home/$USERNAME
RUN git clone https://github.com/ArduPilot/ardupilot_gazebo.git

# Install ardupilot_gazebo plugin
RUN [ "/bin/bash" , "-c" , " \
    cd ardupilot_gazebo \
    && mkdir build \
    && cd build \
    && cmake .. -DCMAKE_BUILD_TYPE=RelWithDebInfo \
    && make -j4" ]

# Install ros_gz and other project dependencies
WORKDIR $USER_WORKSPACE
RUN sudo apt-get -q update \
    && sudo apt-get -q -y upgrade \
<<<<<<< HEAD
=======
    && vcs import src < src/blue/sim.repos \
>>>>>>> ab705d20
    && rosdep update \
    && rosdep install -y --from-paths src --ignore-src --rosdistro ${ROS_DISTRO} --skip-keys="gz-transport12 gz-sim7 gz-math7 gz-msgs9 gz-plugin2" \
    && sudo apt-get autoremove -y \
    && sudo apt-get clean -y \
    && sudo rm -rf /var/lib/apt/lists/*

# For users that build this on a laptop or system with limited RAM,
# Modify the 'colcon build' line to be 'MAKEFLAGS="-j1 -l1" colcon build'
# This will limit the amount of RAM that colcon is allowed to use
RUN . "/opt/ros/${ROS_DISTRO}/setup.sh" \
    && colcon build

# Install OMPL with ROS2
RUN curl http://repo.ros2.org/repos.key | sudo apt-key add -\
    && sudo apt-get update \
    && sudo apt-get install -y nano \
    && sudo apt-get install -y ros-iron-ompl

# Setup the simulation environment variables
RUN  <<EOT cat >> /home/$USERNAME/.bashrc

# Add results of ArduSub build
export PATH=\$HOME/ardupilot/build/sitl/bin:\$PATH
<<<<<<< HEAD

# Optional: add autotest to the PATH, helpful for running sim_vehicle.py
export PATH=\$HOME/ardupilot/Tools/autotest:\$PATH
=======

# Optional: add autotest to the PATH, helpful for running sim_vehicle.py
export PATH=\$HOME/ardupilot/Tools/autotest:\$PATH

# Add ardupilot_gazebo plugin
export GZ_SIM_SYSTEM_PLUGIN_PATH=\$HOME/ardupilot_gazebo/build:\$GZ_SIM_SYSTEM_PLUGIN_PATH

# Add ardupilot_gazebo models and worlds
export GZ_SIM_RESOURCE_PATH=\$HOME/ardupilot_gazebo/models:\$HOME/ardupilot_gazebo/worlds:\$GZ_SIM_RESOURCE_PATH
EOT

FROM desktop AS desktop-nvidia
>>>>>>> ab705d20

# Add ardupilot_gazebo plugin
export GZ_SIM_SYSTEM_PLUGIN_PATH=\$HOME/ardupilot_gazebo/build:\$GZ_SIM_SYSTEM_PLUGIN_PATH

# Add ardupilot_gazebo models and worlds
export GZ_SIM_RESOURCE_PATH=\$HOME/ardupilot_gazebo/models:\$HOME/ardupilot_gazebo/worlds:\$GZ_SIM_RESOURCE_PATH
EOT

FROM desktop AS desktop-nvidia
ARG USERNAME
ARG USER_UID
ARG USER_GID
# Install NVIDIA software
RUN sudo apt-get update \
    && sudo apt-get -q -y upgrade \
    && sudo apt-get install -y -qq --no-install-recommends \
    libglvnd0 \
    libgl1 \
    libglx0 \
    libegl1 \
    libxext6 \
    libx11-6 \
    && sudo apt-get autoremove -y \
    && sudo apt-get clean -y \
    && sudo rm -rf /var/lib/apt/lists/*

#Install nano
RUN sudo apt-get update \
    && sudo apt-get install -y nano

# Env vars for the nvidia-container-runtime.
ENV NVIDIA_VISIBLE_DEVICES=all
ENV NVIDIA_DRIVER_CAPABILITIES=graphics,utility,compute
<<<<<<< HEAD
ENV QT_X11_NO_MITSHM=1

# # Incase rqt is not showing all the plugins.
# RUN sudo apt update
# RUN sudo apt install ros-${ROS_DISTRO}-rqt* -y



# # Install OMPL with ROS2
# RUN curl http://repo.ros2.org/repos.key | sudo apt-key add -
# RUN sudo apt-get update
# RUN sudo apt-get install -y ros-${ROS_DISTRO}-ompl

# # Install learn_ros2
# RUN cd ../..
# RUN colcon build --packages-select learn_ros2
# RUN . install/setup.bash
=======
ENV QT_X11_NO_MITSHM=1
>>>>>>> ab705d20
<|MERGE_RESOLUTION|>--- conflicted
+++ resolved
@@ -1,12 +1,5 @@
-<<<<<<< HEAD
-ARG ROS_DISTRO=iron
-ARG USERNAME=blue
-ARG USER_GID=1000
-ARG USER_UID=1000
-=======
 ARG ROS_DISTRO=rolling
 FROM ros:$ROS_DISTRO-ros-base AS ci
->>>>>>> ab705d20
 
 FROM ros:$ROS_DISTRO-ros-base AS ci
 ARG USERNAME
@@ -60,15 +53,10 @@
 #
 FROM ci AS robot
 
-<<<<<<< HEAD
-# Configure a new non-root user
-ARG USERNAME=blue
-=======
 #
 # Ubuntu 24.04 "Noble", which is used as the base image for
 # jazzy and rolling images, now includes a user "ubuntu" at UID 1000
 ARG USERNAME=ubuntu
->>>>>>> ab705d20
 ARG USER_UID=1000
 ARG USER_GID=1000
 
@@ -127,12 +115,6 @@
     && sudo apt-get clean -y \
     && sudo rm -rf /var/lib/apt/lists/*
 
-<<<<<<< HEAD
-WORKDIR $USER_WORKSPACE
-RUN sudo apt-get -q update \
-    && sudo apt-get -q -y upgrade \
-    && sudo chown -R ${USER_UID}:${USER_GID} src \
-=======
 # Manually install MAVROS from source in the ws_blue/ workspace
 WORKDIR $USER_WORKSPACE/src/
 ARG MAVROS_RELEASE=ros2
@@ -143,7 +125,6 @@
 WORKDIR $USER_WORKSPACE
 RUN sudo apt-get -q update \
     && sudo apt-get -q -y upgrade \
->>>>>>> ab705d20
     && vcs import src < src/blue/blue.repos \
     && rosdep update \
     && rosdep install -y --from-paths src --ignore-src --rosdistro ${ROS_DISTRO} \
@@ -153,10 +134,6 @@
 
 # Actually build workspace
 RUN . "/opt/ros/${ROS_DISTRO}/setup.sh" \
-<<<<<<< HEAD
-    && sudo chown -R ${USER_UID}:${USER_GID} $USER_WORKSPACE \
-=======
->>>>>>> ab705d20
     && colcon build
 
 RUN echo "source ${USER_WORKSPACE}/install/setup.bash" >> /home/$USERNAME/.bashrc \
@@ -165,13 +142,7 @@
     && echo "\n# Ensure colcon is run in the venv\nalias colcon='python3 -m colcon'" >> /home/$USERNAME/.bashrc
 
 FROM robot AS desktop
-<<<<<<< HEAD
-ARG USERNAME
-ARG USER_UID
-ARG USER_GID
-=======
-
->>>>>>> ab705d20
+
 ENV DEBIAN_FRONTEND=noninteractive
 ENV GZ_VERSION=harmonic
 
@@ -180,27 +151,13 @@
 #    https://github.com/hadolint/hadolint/wiki/DL3004
 USER root
 # Install custom rosdep list
-<<<<<<< HEAD
-# ADD --chown=root:root --chmod=0644 https://raw.githubusercontent.com/osrf/osrf-rosdep/master/gz/00-gazebo.list /etc/ros/rosdep/sources.list.d/00-gazebo.list
-ADD https://raw.githubusercontent.com/osrf/osrf-rosdep/master/gz/00-gazebo.list /etc/ros/rosdep/sources.list.d/00-gazebo.list
-
-RUN sudo chown root:root /etc/ros/rosdep/sources.list.d/00-gazebo.list \
-    && sudo chmod 0644 /etc/ros/rosdep/sources.list.d/00-gazebo.list
-
-=======
 ADD --chown=root:root --chmod=0644 https://raw.githubusercontent.com/osrf/osrf-rosdep/master/gz/00-gazebo.list /etc/ros/rosdep/sources.list.d/00-gazebo.list
->>>>>>> ab705d20
 RUN wget https://packages.osrfoundation.org/gazebo.gpg -O /usr/share/keyrings/pkgs-osrf-archive-keyring.gpg \
     && echo "deb [arch=$(dpkg --print-architecture) signed-by=/usr/share/keyrings/pkgs-osrf-archive-keyring.gpg] http://packages.osrfoundation.org/gazebo/ubuntu-stable $(lsb_release -cs) main" |  tee /etc/apt/sources.list.d/gazebo-stable.list > /dev/null \
     && apt-get -q update \
     && apt-get -y --quiet --no-install-recommends install \
-<<<<<<< HEAD
-    gz-${GZ_VERSION} \
-    ros-${ROS_DISTRO}-ros-gz${GZ_VERSION} \
-=======
     cppzmq-dev \
     gz-${GZ_VERSION} \
->>>>>>> ab705d20
     python3-pexpect \
     python3-wxgtk4.0 \
     python3-future \
@@ -212,11 +169,7 @@
     && apt-get clean -y \
     && rm -rf /var/lib/apt/lists/*
 USER $USERNAME
-<<<<<<< HEAD
-RUN echo $USERNAME
-=======
-
->>>>>>> ab705d20
+
 # Clone ArduSub
 # ArduSub is installed for simulation purposes ONLY
 # When deployed onto hardware, the native installation of ArduSub
@@ -258,10 +211,7 @@
 WORKDIR $USER_WORKSPACE
 RUN sudo apt-get -q update \
     && sudo apt-get -q -y upgrade \
-<<<<<<< HEAD
-=======
     && vcs import src < src/blue/sim.repos \
->>>>>>> ab705d20
     && rosdep update \
     && rosdep install -y --from-paths src --ignore-src --rosdistro ${ROS_DISTRO} --skip-keys="gz-transport12 gz-sim7 gz-math7 gz-msgs9 gz-plugin2" \
     && sudo apt-get autoremove -y \
@@ -285,11 +235,6 @@
 
 # Add results of ArduSub build
 export PATH=\$HOME/ardupilot/build/sitl/bin:\$PATH
-<<<<<<< HEAD
-
-# Optional: add autotest to the PATH, helpful for running sim_vehicle.py
-export PATH=\$HOME/ardupilot/Tools/autotest:\$PATH
-=======
 
 # Optional: add autotest to the PATH, helpful for running sim_vehicle.py
 export PATH=\$HOME/ardupilot/Tools/autotest:\$PATH
@@ -302,7 +247,6 @@
 EOT
 
 FROM desktop AS desktop-nvidia
->>>>>>> ab705d20
 
 # Add ardupilot_gazebo plugin
 export GZ_SIM_SYSTEM_PLUGIN_PATH=\$HOME/ardupilot_gazebo/build:\$GZ_SIM_SYSTEM_PLUGIN_PATH
@@ -336,24 +280,4 @@
 # Env vars for the nvidia-container-runtime.
 ENV NVIDIA_VISIBLE_DEVICES=all
 ENV NVIDIA_DRIVER_CAPABILITIES=graphics,utility,compute
-<<<<<<< HEAD
-ENV QT_X11_NO_MITSHM=1
-
-# # Incase rqt is not showing all the plugins.
-# RUN sudo apt update
-# RUN sudo apt install ros-${ROS_DISTRO}-rqt* -y
-
-
-
-# # Install OMPL with ROS2
-# RUN curl http://repo.ros2.org/repos.key | sudo apt-key add -
-# RUN sudo apt-get update
-# RUN sudo apt-get install -y ros-${ROS_DISTRO}-ompl
-
-# # Install learn_ros2
-# RUN cd ../..
-# RUN colcon build --packages-select learn_ros2
-# RUN . install/setup.bash
-=======
-ENV QT_X11_NO_MITSHM=1
->>>>>>> ab705d20
+ENV QT_X11_NO_MITSHM=1