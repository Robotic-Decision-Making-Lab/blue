--- conflicted
+++ resolved
@@ -36,11 +36,7 @@
     && apt-get clean -y \
     && rm -rf /var/lib/apt/lists/*
 
-<<<<<<< HEAD
 FROM ci as blue_src
-=======
-FROM ci AS robot
->>>>>>> 506be064
 
 # Configure a new non-root user
 ARG USERNAME=blue
@@ -103,7 +99,6 @@
 RUN echo "source ${USER_WORKSPACE}/install/setup.bash" >> /home/$USERNAME/.bashrc \
     && echo "source /opt/ros/${ROS_DISTRO}/setup.bash" >> /home/$USERNAME/.bashrc
 
-<<<<<<< HEAD
 # "robot" image installs blue dependencies (from .repos, then with rosdep)
 # then builds
 #
@@ -124,9 +119,6 @@
     && colcon build
 
 FROM blue_src as desktop
-=======
-FROM robot AS desktop
->>>>>>> 506be064
 
 ENV DEBIAN_FRONTEND=noninteractive
 ENV GZ_VERSION=garden
