--- conflicted
+++ resolved
@@ -148,11 +148,8 @@
 ENV GZ_VERSION=harmonic
 
 # Install Gazebo Harmonic: https://gazebosim.org/docs/harmonic/install_ubuntu
-<<<<<<< HEAD
-=======
 # Per DL3004, use "USER root" rather than "sudo"
 #    https://github.com/hadolint/hadolint/wiki/DL3004
->>>>>>> 298343c6
 USER root
 # Install custom rosdep list
 ADD --chown=root:root --chmod=0644 https://raw.githubusercontent.com/osrf/osrf-rosdep/master/gz/00-gazebo.list /etc/ros/rosdep/sources.list.d/00-gazebo.list
@@ -160,18 +157,8 @@
     && echo "deb [arch=$(dpkg --print-architecture) signed-by=/usr/share/keyrings/pkgs-osrf-archive-keyring.gpg] http://packages.osrfoundation.org/gazebo/ubuntu-stable $(lsb_release -cs) main" |  tee /etc/apt/sources.list.d/gazebo-stable.list > /dev/null \
     && apt-get -q update \
     && apt-get -y --quiet --no-install-recommends install \
+    cppzmq-dev \
     gz-${GZ_VERSION} \
-<<<<<<< HEAD
-    && apt-get autoremove -y \
-    && apt-get clean -y \
-    && rm -rf /var/lib/apt/lists/*
-
-# Install ArduPilot and ardupilot_gazebo dependencies
-RUN apt-get -q update \
-    && apt-get -q -y upgrade \
-    && apt-get -q install --no-install-recommends -y \
-=======
->>>>>>> 298343c6
     python3-pexpect \
     python3-wxgtk4.0 \
     python3-future \
@@ -179,10 +166,6 @@
     xterm \
     rapidjson-dev \
     libopencv-dev \
-<<<<<<< HEAD
-    cppzmq-dev \
-=======
->>>>>>> 298343c6
     && apt-get autoremove -y \
     && apt-get clean -y \
     && rm -rf /var/lib/apt/lists/*
