--- conflicted
+++ resolved
@@ -28,18 +28,9 @@
   "customizations": {
     "vscode": {
       "settings": {
-<<<<<<< HEAD
-        "python.autoComplete.extraPaths": [
-          "${workspaceFolder}/install/"
-        ],
-        "python.analysis.extraPaths": [
-          "${workspaceFolder}/install/"
-        ]
-=======
         "python.defaultInterpreterPath": "/home/ubuntu/.venv/blue/bin/python",
         "python.autoComplete.extraPaths": ["${workspaceFolder}/install/"],
         "python.analysis.extraPaths": ["${workspaceFolder}/install/"]
->>>>>>> ab705d20
       },
       "extensions": [
         "ms-azuretools.vscode-docker",
