# Copyright 2023, Evan Palmer
#
# Permission is hereby granted, free of charge, to any person obtaining a copy
# of this software and associated documentation files (the "Software"), to deal
# in the Software without restriction, including without limitation the rights
# to use, copy, modify, merge, publish, distribute, sublicense, and/or sell
# copies of the Software, and to permit persons to whom the Software is
# furnished to do so, subject to the following conditions:
#
# The above copyright notice and this permission notice shall be included in
# all copies or substantial portions of the Software.
#
# THE SOFTWARE IS PROVIDED "AS IS", WITHOUT WARRANTY OF ANY KIND, EXPRESS OR
# IMPLIED, INCLUDING BUT NOT LIMITED TO THE WARRANTIES OF MERCHANTABILITY,
# FITNESS FOR A PARTICULAR PURPOSE AND NONINFRINGEMENT. IN NO EVENT SHALL
# THE AUTHORS OR COPYRIGHT HOLDERS BE LIABLE FOR ANY CLAIM, DAMAGES OR OTHER
# LIABILITY, WHETHER IN AN ACTION OF CONTRACT, TORT OR OTHERWISE, ARISING FROM,
# OUT OF OR IN CONNECTION WITH THE SOFTWARE OR THE USE OR OTHER DEALINGS IN
# THE SOFTWARE.

from copy import deepcopy

import rclpy
from geographic_msgs.msg import GeoPoint, GeoPointStamped
from mavros_msgs.msg import OverrideRCIn, ParamEvent
from mavros_msgs.srv import CommandHome, MessageInterval
from rcl_interfaces.msg import Parameter, ParameterValue
from rcl_interfaces.srv import SetParameters
from rclpy.callback_groups import ReentrantCallbackGroup
from rclpy.executors import MultiThreadedExecutor
from rclpy.node import Node
from rclpy.qos import qos_profile_default, qos_profile_parameter_events
from std_srvs.srv import SetBool


class Manager(Node):
    """Provides an interface between custom controllers and the BlueROV2."""

    STOPPED_PWM = 1500

    def __init__(self) -> None:
        """Create a new control manager."""
        super().__init__("blue_manager")

        self.declare_parameter("num_thrusters", 8)
        self.declare_parameter("backup_params_file", "")
        self.declare_parameters(
            namespace="message_intervals",
            parameters=[  # type: ignore
                ("ids", [31, 32]),
                ("rates", [100.0, 100.0]),
                ("request_interval", 30.0),
            ],
        )
        self.declare_parameters(
            namespace="mode_change",
            parameters=[("timeout", 1.0), ("retries", 3)],  # type: ignore
        )
        self.declare_parameters(
            namespace="ekf_origin",
            parameters=[  # type: ignore
                ("latitude", 44.65870),
                ("longitude", -124.06556),
                ("altitude", 0.0),
            ],
        )
        self.declare_parameters(
            namespace="home_position",
            parameters=[  # type: ignore
                ("latitude", 44.65870),
                ("longitude", -124.06556),
                ("altitude", 0.0),
                ("yaw", 270.0),
                ("request_interval", 30.0),
            ],
        )

        self.passthrough_enabled = False
        self.num_thrusters = (
            self.get_parameter("num_thrusters").get_parameter_value().integer_value
        )
        self.timeout = (
            self.get_parameter("mode_change.timeout").get_parameter_value().double_value
        )
        self.retries = (
            self.get_parameter("mode_change.retries")
            .get_parameter_value()
            .integer_value
        )

        # We need a reentrant callback group to get synchronous calls to services from
        # within service callbacks.
        reentrant_callback_group = ReentrantCallbackGroup()

        self.thruster_params_backup: dict[str, Parameter | None] = {
            f"SERVO{i}_FUNCTION": None for i in range(1, self.num_thrusters + 1)
        }

        # Try to load the backup parameters from a file
        backup_filepath = (
            self.get_parameter("backup_params_file").get_parameter_value().string_value
        )
        if not self.backup_thruster_params_from_file(backup_filepath):
            self.get_logger().info(
                "Failed to load all thruster parameters from the provided backup file."
                " Attempting to load parameters from MAVROS."
            )
            self.param_event_sub = self.create_subscription(
                ParamEvent,
                "/mavros/param/event",
                self.backup_thruster_params_cb,
                qos_profile_parameter_events,
            )
        else:
            self.get_logger().info(
                "Successfully backed up the thruster parameters from the parameters"
                " file."
            )

        # Publishers
        self.override_rc_in_pub = self.create_publisher(
            OverrideRCIn, "/mavros/rc/override", qos_profile_default
        )
        self.gp_origin_pub = self.create_publisher(
            GeoPointStamped,
            "/mavros/global_position/set_gp_origin",
            qos_profile_default,
        )

        # Services
        self.set_pwm_passthrough_srv = self.create_service(
            SetBool,
            "/blue/cmd/enable_passthrough",
            self.set_rc_passthrough_mode_cb,
            callback_group=reentrant_callback_group,
        )

        # Service clients
        def wait_for_client(client) -> None:
            while not client.wait_for_service(timeout_sec=1.0):
                self.get_logger().info(f"Waiting for {client.srv_name}...")

        self.set_param_srv_client = self.create_client(
            SetParameters,
            "/mavros/param/set_parameters",
            callback_group=reentrant_callback_group,
        )
        self.set_message_rates_client = self.create_client(
            MessageInterval, "/mavros/set_message_interval"
        )
        self.set_home_pos_client = self.create_client(
            CommandHome, "/mavros/cmd/set_home"
        )

        wait_for_client(self.set_param_srv_client)
        wait_for_client(self.set_message_rates_client)
        wait_for_client(self.set_home_pos_client)

        # Set the intervals at which the desired MAVLink messages are sent
        self._message_rates_set = False

        def update_rate_set(future):
            self.message_rates_set = future.result().success

        def set_message_rates(
            message_ids: list[int], message_rates: list[float]
        ) -> None:
            if not self.message_rates_set:
                for msg, rate in zip(message_ids, message_rates):
                    future = self.set_message_rates_client.call_async(
                        MessageInterval.Request(message_id=msg, message_rate=rate)
                    )
                    future.add_done_callback(update_rate_set)

        message_request_rate = (
            self.get_parameter("message_intervals.request_interval")
            .get_parameter_value()
            .double_value
        )
        message_ids = list(
            self.get_parameter("message_intervals.ids")
            .get_parameter_value()
            .integer_array_value
        )
        message_rates = list(
            self.get_parameter("message_intervals.rates")
            .get_parameter_value()
            .double_array_value
        )

        # Try setting the message rates until MAVROS indicates that they have been set
        self.message_rate_timer = self.create_timer(
            message_request_rate, lambda: set_message_rates(message_ids, message_rates)
        )

        # Set the home position
        self._home_pos_set = False

        def update_home_position_set(future):
            self.home_position_set = future.result().success

        def set_home_pos(lat: float, lon: float, alt: float, yaw: float) -> None:
            if not self.home_position_set:
                future = self.set_home_pos_client.call_async(
                    CommandHome.Request(
                        current_gps=False,
                        yaw=yaw,
                        latitude=lat,
                        longitude=lon,
                        altitude=alt,
                    )
                )
                future.add_done_callback(update_home_position_set)

        # Set the home position. Some folks have discussed that this is necessary for
        # GUIDED mode
        home_lat = (
            self.get_parameter("home_position.latitude")
            .get_parameter_value()
            .double_value
        )
        home_lon = (
            self.get_parameter("home_position.longitude")
            .get_parameter_value()
            .double_value
        )
        home_alt = (
            self.get_parameter("home_position.altitude")
            .get_parameter_value()
            .double_value
        )
        home_yaw = (
            self.get_parameter("home_position.yaw").get_parameter_value().double_value
        )
        hp_request_rate = (
            self.get_parameter("home_position.request_interval")
            .get_parameter_value()
            .double_value
        )

        # Try setting the home position until MAVROS indicates success
        self.message_rate_timer = self.create_timer(
            hp_request_rate,
            lambda: set_home_pos(home_lat, home_lon, home_alt, home_yaw),
        )

        # Now, set the EKF origin. This is necessary to enable GUIDED mode and other
        # autonomy features with ArduSub
        origin_lat = (
            self.get_parameter("ekf_origin.latitude").get_parameter_value().double_value
        )
        origin_lon = (
            self.get_parameter("ekf_origin.longitude")
            .get_parameter_value()
            .double_value
        )
        origin_alt = (
            self.get_parameter("ekf_origin.altitude").get_parameter_value().double_value
        )

        # Normally, we would like to set the QoS policy to use transient local
        # durability, but MAVROS uses the volitile durability setting for its
        # subscriber. Consequently, we need to publish this every once-in-a-while
        # to make sure that it gets set
        self.set_ekf_origin_timer = self.create_timer(
            15.0,
            lambda: self.set_ekf_origin_cb(
                GeoPoint(latitude=origin_lat, longitude=origin_lon, altitude=origin_alt)
            ),
        )

    @property
<<<<<<< HEAD
    def message_rates_set(self) -> bool:
        """Indicate whether or not the message intervals have been properly set.

        Returns:
            Message intervals have been successfully set.
        """
        return self._message_rates_set

    @message_rates_set.setter
    def message_rates_set(self, rates_set: bool) -> None:
        """Update the flag indicating whether or not the message rates have been set.

        Args:
            rates_set: Flag indicating whether or not the message rates have been set.
        """
        if rates_set:
            self.get_logger().info("Successfully set the message rates!")
        else:
            self.get_logger().warn("Failed to set the desired message rates")

        self._message_rates_set = rates_set

    @property
    def home_position_set(self) -> bool:
        """Indicate whether or not the home position has been properly set.

        Returns:
            Home position has been set to the desired value.
        """
        return self._home_pos_set

    @home_position_set.setter
    def home_position_set(self, pos_set: bool) -> None:
        """Update the flag indicating whether or not the home position has been set.

        Args:
            pos_set: Flag indicating whether or not the desired home position was set.
        """
        if pos_set:
            self.get_logger().info("Successfully set the home position!")
        else:
            self.get_logger().warn("Failed to set the home position!")

        self._home_pos_set = pos_set

    @property
    def params_successfully_backed_up(self) -> bool:
=======
    def backup_params_saved(self) -> bool:
>>>>>>> 92322d9d
        """Whether or not the thruster parameters are backed up.

        Returns:
            Whether or not the parameters are backed up.
        """
        return None not in self.thruster_params_backup.values()

    def backup_thruster_params_from_file(self, backup_filepath: str) -> bool:
        """Backup thruster parameters from a parameters file.

        Args:
            backup_filepath: The full path to the backup file to load.

        Returns:
            Whether or not the parameters were successfully backed up from the file.
        """
        if not backup_filepath:
            return False

        with open(backup_filepath, "r") as ardusub_params:
            params = ardusub_params.readlines()

            for line in params:
                line = line.rstrip()
                split = line.split(" ")

                try:
                    param_id = split[0]
                except IndexError:
                    continue

                try:
                    param_value = int(split[1])
                except (ValueError, IndexError):
                    continue

                if param_id in self.thruster_params_backup.keys():
                    self.thruster_params_backup[param_id] = Parameter(
                        name=param_id,
                        value=ParameterValue(type=2, integer_value=param_value),
                    )

        return self.backup_params_saved

    def backup_thruster_params_cb(self, event: ParamEvent) -> None:
        """Backup the default thruster parameter values.

        MAVROS publishes the parameter values of all ArduSub parameters when
        populating the parameter server. We subscribe to this topic to receive the
        messages at the same time as MAVROS so that we can avoid duplicating requests
        to the FCU.

        Args:
            event: The default parameter loading event triggered by MAVROS.
        """
        if (
            event.param_id in self.thruster_params_backup
            and self.thruster_params_backup[event.param_id] is None
        ):
            self.thruster_params_backup[event.param_id] = Parameter(
                name=event.param_id, value=event.value
            )

            if self.backup_params_saved:
                self.get_logger().info(
                    "Successfully backed up the thruster parameters."
                )

    def set_rc(self, pwm: list[int]) -> None:
        """Set the PWM values of the thrusters.

        Args:
            pwm: The PWM values to set the thruster to. The length of the provided list
                must be equal to the number of thrusters.

        Returns:
            The result of the PWM setting call.
        """
        if len(pwm) != self.num_thrusters:
            raise ValueError(
                "The length of the PWM input must equal the number of thrusters."
            )

        # Change the values of only the thruster channels
        channels = pwm + [OverrideRCIn.CHAN_NOCHANGE] * (18 - self.num_thrusters)
        self.override_rc_in_pub.publish(OverrideRCIn(channels=channels))

    def stop_thrusters(self) -> None:
        """Stop all thrusters."""
        self.get_logger().warning("Stopping all BlueROV2 thrusters.")
        self.set_rc([self.STOPPED_PWM] * self.num_thrusters)

    def set_thruster_params(self, params: list[Parameter]) -> bool:
        """Set the thruster parameters.

        Args:
            params: The ArduSub parameters to set.

        Returns:
            True if the parameters were successfully set, False otherwise.
        """
        # We would actually prefer to set all of the parameters atomically, but
        # this functionality is not currently supported by MAVROS
        response: SetParameters.Response = self.set_param_srv_client.call(
            SetParameters.Request(parameters=params)
        )
        return all([result.successful for result in response.results])

    def set_rc_passthrough_mode_cb(
        self, request: SetBool.Request, response: SetBool.Response
    ) -> SetBool.Response:
        """Set the RC Passthrough mode.

        RC Passthrough mode enables users to control the BlueROV2 thrusters directly
        using the RC channels. It is important that users disable their RC transmitter
        prior to enabling RC Passthrough mode to avoid sending conflicting commands to
        the thrusters.

        Args:
            request: The request to enable/disable RC passthrough mode.
            response: The result of the request.

        Returns:
            The result of the request.
        """
        if request.data:
            if self.passthrough_enabled:
                response.success = True
                response.message = "The system is already in RC Passthrough mode."
                return response

            if not self.thruster_params_backup:
                response.success = False
                response.message = (
                    "The thrusters cannot be set to RC Passthrough mode without first"
                    " being successfully backed up."
                )
                return response

            self.get_logger().warning(
                "Attempting to switch to the RC Passthrough flight mode. All ArduSub"
                " arming and failsafe procedures will be disabled upon success."
            )

            passthrough_params = deepcopy(self.thruster_params_backup)

            # Set the servo mode to "RC Passthrough"
            # This disables the arming and failsafe features, but now lets us send PWM
            # values to the thrusters without any mixing
            try:
                for param in passthrough_params.values():
                    param.value.integer_value = 1  # type: ignore
            except AttributeError:
                response.success = False
                response.message = (
                    "Failed to switch to RC Passthrough mode. Please ensure that all"
                    " ArduSub parameters have been loaded prior to attempting to"
                    " switch modes."
                )
                return response

            for _ in range(self.retries):
                self.passthrough_enabled = self.set_thruster_params(
                    list(passthrough_params.values())  # type: ignore
                )
                response.success = self.passthrough_enabled

                if response.success:
                    break

            if response.success:
                response.message = "Successfully switched to RC Passthrough mode."

                self.stop_thrusters()
            else:
                response.message = "Failed to switch to RC Passthrough mode."
        else:
            if not self.thruster_params_backup:
                response.success = False
                response.message = (
                    "The thruster backup parameters have not yet been stored."
                )

            if not self.passthrough_enabled:
                response.success = True
                response.message = (
                    "The system was not in the RC Passthrough mode to start with."
                )
                return response

            self.stop_thrusters()

            self.get_logger().warning("Attempting to disable RC Passthrough mode.")

            for _ in range(self.retries):
                self.passthrough_enabled = not self.set_thruster_params(
                    list(self.thruster_params_backup.values())  # type: ignore
                )

                response.success = not self.passthrough_enabled

                if response.success:
                    break

            if response.success:
                response.message = "Successfully left RC Passthrough mode."
            else:
                self.get_logger().warning(
                    "Failed to leave the RC Passthrough mode. If failure persists,"
                    " the following backup parameters may be restored manually using"
                    f" QGC: {self.thruster_params_backup}"
                )
                response.message = (
                    "Failed to disable RC Passthrough mode. Good luck soldier."
                )

        self.get_logger().info(response.message)

        return response

    def set_ekf_origin_cb(self, origin: GeoPoint) -> None:
        """Set the EKF origin.

        This is required for navigation on a vehicle with one of the provided
        localizers.

        Args:
            origin: The EKF origin to set.
        """
        origin_stamped = GeoPointStamped()
        origin_stamped.header.stamp = self.get_clock().now().to_msg()
        origin_stamped.position = origin
        self.gp_origin_pub.publish(origin_stamped)


def main(args: list[str] | None = None):
    """Run the ROV manager."""
    rclpy.init(args=args)

    node = Manager()
    executor = MultiThreadedExecutor()
    rclpy.spin(node, executor)

    node.destroy_node()
    rclpy.shutdown()<|MERGE_RESOLUTION|>--- conflicted
+++ resolved
@@ -270,7 +270,6 @@
         )
 
     @property
-<<<<<<< HEAD
     def message_rates_set(self) -> bool:
         """Indicate whether or not the message intervals have been properly set.
 
@@ -317,10 +316,7 @@
         self._home_pos_set = pos_set
 
     @property
-    def params_successfully_backed_up(self) -> bool:
-=======
     def backup_params_saved(self) -> bool:
->>>>>>> 92322d9d
         """Whether or not the thruster parameters are backed up.
 
         Returns:
